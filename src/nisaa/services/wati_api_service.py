import json
import mimetypes
import os
import requests
import logging
from urllib.parse import unquote
from datetime import datetime, timezone, timedelta

WATI_API_KEY = os.getenv("WATI_API_KEY")
WATI_TENANT_ID = os.getenv("WATI_TENANT_ID")
PHONE_NUMBER = os.getenv("PHONE_NUMBER")
WATI_CHANNEL_NUMBER = os.getenv("WATI_CHANNEL_NUMBER")
WATI_BASE_URL="https://live-mt-server.wati.io"

logging.basicConfig(
    level=logging.INFO,
    format="%(asctime)s [%(levelname)s] %(message)s"
)
logger = logging.getLogger(__name__)

def send_whatsapp_message_v2(phone_number: str, message: str) -> dict:
    """
    Send a WhatsApp session message using the WATI API with a channel number.
    """
    if not isinstance(message, str):
        message = str(message)
    
    encoded_message = unquote(message)
    url = f"{WATI_BASE_URL}/{WATI_TENANT_ID}/api/v1/sendSessionMessage/{phone_number}"
    params = {
        "messageText": encoded_message,
        "channelPhoneNumber": WATI_CHANNEL_NUMBER
    }
    headers = {
        'accept': '*/*',
        'Authorization': f'Bearer {WATI_API_KEY}'
    }

    logger.info(f"Sending WhatsApp message to user via admin")
    try:
        response = requests.post(url, headers=headers, params=params)
        if response.status_code == 200:
            logger.info(f"Message sent successfully")
            return response.json()
        else:
            logger.error(f"Failed to send message. Status code: {response.status_code}, Response: {response.text}")
            return {"error": f"Status code {response.status_code}", "response": response.text}
    except requests.exceptions.RequestException as e:
        logger.exception(f"Exception occurred while sending message : {e}")
        return {"error": str(e)}


def send_whatsapp_image_v2(phone_number: str, image_path: str, caption: str) -> dict:
    url = f"{WATI_BASE_URL}/{WATI_TENANT_ID}/api/v1/sendSessionFile/{phone_number}"
    params = {
        "caption": caption,
        "channelPhoneNumber": WATI_CHANNEL_NUMBER
    }
    headers = {
        'accept': '*/*',
        'Authorization': f'Bearer {WATI_API_KEY}'
    }

    mime_type, _ = mimetypes.guess_type(image_path)
    if mime_type is None:
        mime_type = "application/octet-stream"

    logger.info(f"Sending file '{image_path}' (type: {mime_type}) to {phone_number}")

    try:
        with open(image_path, 'rb') as file_obj:
            files = [
                ('file', (image_path.split('/')[-1], file_obj, mime_type))
            ]
            response = requests.post(url, headers=headers, params=params, files=files)

        if response.status_code == 200:
            logger.info(f"File sent successfully to {phone_number}")
            return response.json()
        else:
            logger.error(f"Failed to send file. Status code: {response.status_code}, Response: {response.text}")
            return {"error": f"Status code {response.status_code}", "response": response.text}

    except FileNotFoundError:
        logger.exception(f"Image file not found at path: {image_path}")
        return {"error": "Image file not found", "path": image_path}

    except requests.exceptions.RequestException as e:
        logger.exception(f"Exception occurred while sending image: {e}")
        return {"error": str(e)}


def get_whatsapp_messages_v2(phone_number: str) -> dict:
    """
    Fetch WhatsApp messages from WATI API for a specific phone number.
    """
    if not all([WATI_BASE_URL, WATI_API_KEY, WATI_CHANNEL_NUMBER]):
        logger.error("Missing environment variables: WATI_WATI_BASE_URL, WATI_API_KEY, or WATI_WATI_CHANNEL_NUMBER")
        return {"error": "Missing environment variables: WATI_WATI_BASE_URL, WATI_API_KEY, or WATI_WATI_CHANNEL_NUMBER"}

    url = f"{WATI_BASE_URL}/{WATI_TENANT_ID}/api/v1/getMessages/{phone_number}?channelPhoneNumber={WATI_CHANNEL_NUMBER}"
    headers = {
        "Authorization": f"Bearer {WATI_API_KEY}",
        "Accept": "application/json"
    }

    logger.info(f"Fetching WhatsApp messages for {phone_number}")
    try:
        response = requests.get(url, headers=headers)
        if response.status_code == 200:
            data = response.json()
            all_items = data.get("messages", {}).get("items", [])

            user_messages = [
                {
                    "conversationId": item.get("conversationId"),
                    "id": item.get("id"),
                    "owner": item.get("owner"),
                    "status": item.get("statusString"),
                    "text": item.get("text"),
                    "ticketId": item.get("ticketId"),
                    "timestamp": item.get("timestamp")
                }
                for item in all_items
                if item.get("eventType") == "message" and item.get("type") == "text" and item.get("owner") is False
            ]

            if user_messages:
                last_message = max(user_messages, key=lambda x: int(x['timestamp']))
                logger.info(f"Retrieved last user message")
                return {"last_user_message": last_message}

            logger.info(f"No user messages found")
            return {"last_user_message": None}
        else:
            logger.error(f"Failed to fetch messages. Status code: {response.status_code}, Response: {response.text}")
            return {"error": f"API returned status code {response.status_code}", "details": response.text}
    except requests.exceptions.RequestException as e:
        logger.exception(f"Exception occurred while fetching messages : {e}")
        return {"error": str(e)}

def send_whatsapp_template_message(
    whatsapp_number: str,
    template_name: str,
    broadcast_name: str,
) -> dict:
    """
    Send a WhatsApp template message using the WATI API.

    Args:
        whatsapp_number (str): Recipient WhatsApp number (with country code).
        template_name (str): Name of the template in WATI.
        broadcast_name (str): Name of the broadcast message.
        WATI_CHANNEL_NUMBER (str): WATI channel phone number.
        api_key (str): WATI API Bearer token.

    Returns:
        dict: API response JSON or error details.
    """
    url = f"{WATI_BASE_URL}/{WATI_TENANT_ID}/api/v1/sendTemplateMessage?whatsappNumber={whatsapp_number}"

    payload = json.dumps({
        "template_name": template_name,
        "broadcast_name": broadcast_name,
        "WATI_CHANNEL_NUMBER": WATI_CHANNEL_NUMBER
    })

    headers = {
        'Authorization': f'Bearer {WATI_API_KEY}',
        'Content-Type': 'application/json-patch+json'
    }

    logger.info(f"Sending WhatsApp template message to {whatsapp_number}")
    try:
        response = requests.post(url, headers=headers, data=payload)
        if response.status_code == 200:
            logger.info("Template message sent successfully")
            return response.json()
        else:
            logger.error(f"Failed to send template message. Status code: {response.status_code}, Response: {response.text}")
            return {"error": f"Status code {response.status_code}", "response": response.text}
    except requests.exceptions.RequestException as e:
        logger.exception(f"Exception occurred while sending template message: {e}")
        return {"error": str(e)}


def contect_list():
    url = f"{WATI_BASE_URL}/{WATI_TENANT_ID}/api/v1/getContacts"
    headers = {
    'accept': '*/*',
    'Authorization': f'Bearer {WATI_API_KEY}',
    }

    print(f"Fetching all contacts processing is started")
    try:
        response = requests.get(url, headers=headers)
        if response.status_code == 200:
            contacts = response.json()
            if "contact_list" in contacts:
                contacts = [
                    {
                        "wAid": contact.get("wAid"),
                        "firstName": contact.get("firstName"),
                        "fullName": contact.get("fullName"),
                        "phone": contact.get("phone")
                    }
                    for contact in contacts["contact_list"]
                    if contact.get("contactStatus") == "VALID"
                ]
                
                print("All contacts fetched successfully")
                return contacts
            else:
                print("No contact list found in response")
                return []
        else:
            print(f"Failed to contact fetched. Status code: {response.status_code}, Response: {response.text}")
            return {"error": f"Status code {response.status_code}", "response": response.text}
    except requests.exceptions.RequestException as e:
        print(f"Exception occurred while contact fetched: {e}")
        return {"error": str(e)}

def get_contact_messages(whatsapp_number: str, page_size: str, page_number: str) -> dict:
    page_size_no = int(page_size)
    page_no = int(page_number)

<<<<<<< HEAD
    url = f"{WATI_BASE_URL}/{WATI_TENANT_ID}/api/v1/getMessages/{whatsapp_number}?channelPhoneNumber={WATI_CHANNEL_NUMBER}&pageSize={page_size}&pageNumber={page_number}"
=======
    url = f"{BASE_URL}/{TENANT_ID}/api/v1/getMessages/{whatsapp_number}?channelPhoneNumber={CHANNEL_NUMBER}&pageSize={page_size_no}&pageNumber={page_no}"
>>>>>>> adf5aed4
    headers = {
        "accept": "*/*",
        "Authorization": f"Bearer {WATI_API_KEY}",
    }

    print(f"Fetching messages for page {page_no} with page size {page_size_no}...")

    try:
        IST = timezone(timedelta(hours=5, minutes=30))
        current_date = datetime.now(IST).date()

        response = requests.get(url, headers=headers)
        if response.status_code != 200:
            print(f"Failed to fetch messages (HTTP {response.status_code}): {response.text}")
            return {"messages": "Failed to fetch messages"}

        data = response.json()
        messages_data = data.get("messages", {})
        total_entries = messages_data.get("total", 0)
        items = messages_data.get("items", [])

        total_pages = (total_entries + page_size_no - 1) // page_size_no if total_entries > 0 else 0

        if not items:
            print("No messages found on this page.")
            return {
                "messages": f"Fetched {page_no} page successfully",
                "contact_list": {
                    "total_pages": total_pages,
                    "total_entries": total_entries,
                    "messages": []
                }
            }

        today_messages = []
        older_messages = []

        for msg in items:
            created_time = msg.get("created")
            if not created_time:
                continue

            try:
                msg_datetime_utc = datetime.fromisoformat(created_time.replace("Z", "+00:00"))
                msg_datetime_ist = msg_datetime_utc.astimezone(IST)
            except Exception as e:
                print(f"Error parsing datetime: {e}")
                continue

            if msg.get("statusString") == 'SENT' or msg.get('type') == 'text':
                message_obj = {
                    "text": msg.get("text"),
                    "id": msg.get('id'),
                    "eventType": msg.get("eventType"),
                    "statusString": msg.get("statusString"),
                    "created": msg_datetime_ist.strftime("%Y-%m-%d %I:%M:%S %p"),
                    "conversationId": msg.get("conversationId"),
                    "ticketId": msg.get('ticketId'),
                    "_sort_datetime": msg_datetime_ist
                }

<<<<<<< HEAD
            data = response.json()
            messages_data = data.get("messages", {})

            items = messages_data.get("items", [])
            if not items:
                print("No message items found on this page.")
                break

            page_messages = []
            for msg in items:
                created_time = msg.get("created")
                if not created_time:
                    continue

                try:
                    msg_datetime_utc = datetime.fromisoformat(created_time.replace("Z", "+00:00"))
                    msg_datetime_ist = msg_datetime_utc.astimezone(IST)
                except Exception:
                    continue

                if msg_datetime_ist.date() == current_date:
                    if msg.get("statusString") == 'SENT' or msg.get('type') == 'text':
                        page_messages.append({
                            "text": msg.get("text"),
                            "id": msg.get('id'),
                            "eventType": msg.get("eventType"),
                            "statusString": msg.get("statusString"),
                            "created": msg_datetime_ist.strftime("%Y-%m-%d %I:%M:%S %p"),
                            "conversationId": msg.get("conversationId"),
                            "ticketId": msg.get('ticketId')
                        })

            all_messages.extend(page_messages)
            print(f"Fetched {len(page_messages)} messages from page {page_number} (today only)")

            link_info = data.get("link", {})
            next_page_url = link_info.get("nextPage")

            if next_page_url:
                url = next_page_url
                page_number += 1
            else:
                print("All chat pages fetched successfully.")
                break
=======
                if msg_datetime_ist.date() == current_date:
                    today_messages.append(message_obj)
                else:
                    older_messages.append(message_obj)
>>>>>>> adf5aed4

        today_messages.sort(key=lambda x: x["_sort_datetime"], reverse=True)
        older_messages.sort(key=lambda x: x["_sort_datetime"], reverse=True)

        page_messages = today_messages + older_messages

        for msg in page_messages:
            del msg["_sort_datetime"]

        print(f"Fetched {len(page_messages)} messages from page {page_no} (Total: {total_entries})")

        return {
            "messages": f"Fetched {page_no} page successfully",
            "contact_list": {
                "total_pages": total_pages,
                "total_entries": total_entries,
                "messages": page_messages,
            }
        }

    except Exception as e:
        print(f"Error occurred while fetching messages: {e}")
        return {"messages": f"Error: {e}"}<|MERGE_RESOLUTION|>--- conflicted
+++ resolved
@@ -224,11 +224,7 @@
     page_size_no = int(page_size)
     page_no = int(page_number)
 
-<<<<<<< HEAD
-    url = f"{WATI_BASE_URL}/{WATI_TENANT_ID}/api/v1/getMessages/{whatsapp_number}?channelPhoneNumber={WATI_CHANNEL_NUMBER}&pageSize={page_size}&pageNumber={page_number}"
-=======
-    url = f"{BASE_URL}/{TENANT_ID}/api/v1/getMessages/{whatsapp_number}?channelPhoneNumber={CHANNEL_NUMBER}&pageSize={page_size_no}&pageNumber={page_no}"
->>>>>>> adf5aed4
+    url = f"{WATI_BASE_URL}/{WATI_TENANT_ID}/api/v1/getMessages/{whatsapp_number}?channelPhoneNumber={WATI_CHANNEL_NUMBER}&pageSize={page_size_no}&pageNumber={page_no}"
     headers = {
         "accept": "*/*",
         "Authorization": f"Bearer {WATI_API_KEY}",
@@ -290,57 +286,10 @@
                     "_sort_datetime": msg_datetime_ist
                 }
 
-<<<<<<< HEAD
-            data = response.json()
-            messages_data = data.get("messages", {})
-
-            items = messages_data.get("items", [])
-            if not items:
-                print("No message items found on this page.")
-                break
-
-            page_messages = []
-            for msg in items:
-                created_time = msg.get("created")
-                if not created_time:
-                    continue
-
-                try:
-                    msg_datetime_utc = datetime.fromisoformat(created_time.replace("Z", "+00:00"))
-                    msg_datetime_ist = msg_datetime_utc.astimezone(IST)
-                except Exception:
-                    continue
-
-                if msg_datetime_ist.date() == current_date:
-                    if msg.get("statusString") == 'SENT' or msg.get('type') == 'text':
-                        page_messages.append({
-                            "text": msg.get("text"),
-                            "id": msg.get('id'),
-                            "eventType": msg.get("eventType"),
-                            "statusString": msg.get("statusString"),
-                            "created": msg_datetime_ist.strftime("%Y-%m-%d %I:%M:%S %p"),
-                            "conversationId": msg.get("conversationId"),
-                            "ticketId": msg.get('ticketId')
-                        })
-
-            all_messages.extend(page_messages)
-            print(f"Fetched {len(page_messages)} messages from page {page_number} (today only)")
-
-            link_info = data.get("link", {})
-            next_page_url = link_info.get("nextPage")
-
-            if next_page_url:
-                url = next_page_url
-                page_number += 1
-            else:
-                print("All chat pages fetched successfully.")
-                break
-=======
                 if msg_datetime_ist.date() == current_date:
                     today_messages.append(message_obj)
                 else:
                     older_messages.append(message_obj)
->>>>>>> adf5aed4
 
         today_messages.sort(key=lambda x: x["_sort_datetime"], reverse=True)
         older_messages.sort(key=lambda x: x["_sort_datetime"], reverse=True)

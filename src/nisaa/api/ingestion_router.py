--- conflicted
+++ resolved
@@ -14,11 +14,7 @@
 from src.nisaa.services.zoho_data_downloader import ZohoCreatorBulkExporter
 from tqdm import tqdm
 
-<<<<<<< HEAD
 from nisaa.services.s3_downloader import download_all_files_from_s3
-=======
-from src.nisaa.services.s3_downloader import download_all_files_from_s3
->>>>>>> 91c25709
 from src.nisaa.helpers.logger import logger
 from src.nisaa.controllers.ingestion_pipeline import DataIngestionPipeline
 import base64
@@ -66,13 +62,8 @@
     }
     
     def __init__(self, client_id: str, client_secret: str, refresh_token: str, 
-<<<<<<< HEAD
                 owner_name: str, output_dir: str, 
                 zoho_region: str = ZOHO_REGION):
-=======
-                 owner_name: str, output_dir: str, 
-                 zoho_region: str = ZOHO_REGION):
->>>>>>> 91c25709
         """Initialize Exporter"""
         self.client_id = client_id
         self.client_secret = client_secret
@@ -187,55 +178,6 @@
         except Exception as e:
             logger.error(f"Error fetching applications: {e}")
             raise
-<<<<<<< HEAD
-=======
-    
-    def get_all_applications(self) -> List[Dict]:
-        """Get all applications from Zoho account with enhanced debugging"""
-        url = f"{self.api_base_url}/creator/v2.1/meta/{self.account_owner}/applications"
-        
-        try:
-            logger.info(f"ðŸ” DEBUG: Fetching applications from: {url}")
-            logger.info(f"ðŸ” DEBUG: Account Owner: {self.account_owner}")
-            logger.info(f"ðŸ” DEBUG: Region: {self.zoho_region}")
-            
-            response = self.rate_limited_request(url)
-            
-            logger.info(f"ðŸ” DEBUG: Response Status Code: {response.status_code}")
-            
-            if response.status_code == 401:
-                raise ValueError("Authorization error - check OWNER_NAME and token")
-            
-            if response.status_code == 403:
-                raise ValueError("Forbidden - check API permissions and scopes")
-            
-            response.raise_for_status()
-            
-            response_data = response.json()
-            logger.info(f"ðŸ” DEBUG: Full Response: {json.dumps(response_data, indent=2)}")
-            
-            applications = response_data.get('applications', [])
-            
-            if not applications:
-                logger.error("âŒ No applications found in response")
-                logger.error(f"âŒ Response keys: {list(response_data.keys())}")
-                logger.error(f"âŒ Full response: {response_data}")
-                return []
-            
-            logger.info(f"âœ“ Found {len(applications)} Zoho applications")
-            
-            # Log application names for verification
-            for app in applications:
-                logger.info(f"   ðŸ“± {app.get('application_name')} (link: {app.get('link_name')})")
-            
-            return applications
-            
-        except Exception as e:
-            logger.error(f"âœ— Error fetching Zoho apps: {e}")
-            logger.error(f"âœ— Exception type: {type(e).__name__}")
-            raise
- 
->>>>>>> 91c25709
 
     def get_all_reports(self, app_link_name: str) -> List[Dict]:
         """Get all reports from application (1 API call per app)"""
@@ -330,15 +272,10 @@
         return result
       
     def export_all_data(self) -> Dict:
-<<<<<<< HEAD
         """OPTIMIZED: Export with progress bar and API call tracking"""
-=======
-        """Export all reports from ALL applications with progress bar"""
->>>>>>> 91c25709
         start_time = time.time()
 
         try:
-<<<<<<< HEAD
             # Step 1: Get all applications (1 API call)
             print("\n🔄 Step 1/4: Fetching Zoho applications...")
             applications = self.get_all_applications()
@@ -433,122 +370,6 @@
 
                             pbar.set_postfix_str(
                                 f"{self.stats['json_files']} files, {self.stats['total_records']} records"
-=======
-            logger.info(f"ðŸ“„ Starting Zoho data export for ALL applications")
-            
-            # Get all applications
-            applications = self.get_all_applications()
-            if not applications:
-                raise ValueError("No Zoho applications found")
-            
-            output_dir = Path(self.export_config['output_dir'])
-            output_dir.mkdir(parents=True, exist_ok=True)
-            
-            # Collect all reports from all applications
-            all_reports_with_app = []
-            total_reports_count = 0
-            
-            logger.info("=" * 70)
-            logger.info(f"ðŸ“Š Scanning {len(applications)} applications for reports...")
-            
-            for app in applications:
-                app_display_name = app.get('application_name', 'Unknown')
-                app_link_name = app['link_name']
-                
-                try:
-                    reports = self.get_all_reports(app_link_name)
-                    
-                    if reports:
-                        # Store reports with their app_link_name
-                        for report in reports:
-                            all_reports_with_app.append({
-                                'app_link_name': app_link_name,
-                                'app_display_name': app_display_name,
-                                'report': report
-                            })
-                        
-                        total_reports_count += len(reports)
-                        logger.info(f"   âœ“ {app_display_name}: {len(reports)} reports")
-                    else:
-                        logger.info(f"   - {app_display_name}: No reports")
-                        
-                except Exception as e:
-                    logger.warning(f"   âœ— {app_display_name}: Error - {e}")
-                    self.stats['errors'].append(f"Failed to get reports from {app_display_name}: {str(e)}")
-            
-            if not all_reports_with_app:
-                logger.warning("No Zoho reports found in any application")
-                return self.stats
-            
-            self.stats['total_reports'] = total_reports_count
-            
-            logger.info("=" * 70)
-            logger.info(f"ðŸ“Š Exporting {total_reports_count} reports from {len(applications)} applications (Workers: {self.export_config['max_workers']})...")
-            logger.info("=" * 70)
-            
-            # Initial progress bar
-            self._update_progress(0, total_reports_count)
-            
-            with ThreadPoolExecutor(max_workers=self.export_config['max_workers']) as executor:
-                future_to_report = {
-                    executor.submit(
-                        self.export_report_data,
-                        item['app_link_name'],
-                        item['report'],
-                        output_dir
-                    ): item
-                    for item in all_reports_with_app
-                }
-                
-                for future in as_completed(future_to_report):
-                    item = future_to_report[future]
-                    report = item['report']
-                    app_display_name = item['app_display_name']
-                    
-                    try:
-                        result = future.result()
-                        
-                        with self.stats_lock:
-                            self.stats['reports_processed'] += 1
-                            
-                            if result['success']:
-                                if result['records_count'] > 0:
-                                    self.stats['total_records'] += result['records_count']
-                                    self.stats['json_files'] += 1
-                                    self.stats['json_file_paths'].append(result['json_file'])
-                                    
-                                    # Update progress with app and report name
-                                    self._update_progress(
-                                        self.stats['reports_processed'], 
-                                        total_reports_count,
-                                        f"[{app_display_name}] {result['report_name']} ({result['records_count']} records)"
-                                    )
-                                else:
-                                    # Empty report
-                                    self._update_progress(
-                                        self.stats['reports_processed'], 
-                                        total_reports_count,
-                                        f"[{app_display_name}] {result['report_name']} (empty)"
-                                    )
-                            else:
-                                if result['error']:
-                                    self.stats['errors'].append(result['error'])
-                                    self._update_progress(
-                                        self.stats['reports_processed'], 
-                                        total_reports_count,
-                                        f"[{app_display_name}] {result['report_name']} (ERROR)"
-                                    )
-                    
-                    except Exception as e:
-                        error_msg = f"Error processing '[{app_display_name}] {report.get('display_name')}': {str(e)}"
-                        with self.stats_lock:
-                            self.stats['errors'].append(error_msg)
-                            self.stats['reports_processed'] += 1
-                            self._update_progress(
-                                self.stats['reports_processed'], 
-                                total_reports_count,
-                                f"[{app_display_name}] {report.get('display_name')} (FAILED)"
->>>>>>> 91c25709
                             )
 
                         except Exception as e:
@@ -559,7 +380,6 @@
                         pbar.update(1)
 
             execution_time = time.time() - start_time
-<<<<<<< HEAD
 
             # Summary
             print(f"\n✅ Step 4/4: Zoho Export Complete")
@@ -575,57 +395,13 @@
             if self.stats["errors"]:
                 print(f"   ⚠️ Errors: {len(self.stats['errors'])}")
 
-=======
-            
-            logger.info("=" * 70)
-            logger.info(f"âœ… Zoho Export Complete:")
-            logger.info(f"   Applications: {len(applications)}")
-            logger.info(f"   Reports Exported: {self.stats['reports_processed']}/{total_reports_count}")
-            logger.info(f"   JSON Files Created: {self.stats['json_files']}")
-            logger.info(f"   Total Records: {self.stats['total_records']:,}")
-            logger.info(f"   Errors: {len(self.stats['errors'])}")
-            logger.info(f"   Time: {execution_time:.2f}s")
-            logger.info(f"   Speed: {self.stats['total_records']/execution_time:.0f} records/sec" if execution_time > 0 else "")
-            logger.info("=" * 70)
-            
->>>>>>> 91c25709
             return self.stats
 
         except Exception as e:
-<<<<<<< HEAD
             logger.error(f"Zoho export failed: {e}")
             raise
         finally:
             self.session.close()           
-=======
-            logger.error(f"âœ— Zoho export failed: {e}")
-            raise
-        finally:
-            # Close session
-            self.session.close()
-            
-def decode_zoho_credentials(base64_str: str) -> Dict[str, str]:
-    """
-    Decode base64 encoded Zoho credentials
-    
-    Expected format after decoding: JSON string with keys:
-    - zoho_client_id
-    - zoho_client_secret
-    - zoho_refresh_token
-    
-    Returns:
-        Dict with decoded credentials
-    """
-    try:
-        decoded_bytes = base64.b64decode(base64_str)
-        decoded_str = decoded_bytes.decode('utf-8')
-        credentials = json.loads(decoded_str)
-        return credentials
-    except Exception as e:
-        logger.error(f"Failed to decode Zoho credentials: {e}")
-        raise HTTPException(status_code=400, detail=f"Invalid base64 credentials format: {str(e)}")
-
->>>>>>> 91c25709
 
 def decode_zoho_credentials(base64_str: str) -> Dict[str, str]:
     """Decode base64 encoded Zoho credentials"""
@@ -646,18 +422,8 @@
     company_name: str = Form(None),
     db_uris: Optional[str] = Form(None),
     website_urls: Optional[str] = Form(None),
-<<<<<<< HEAD
     s3_file_keys: Optional[str] = Form(None), 
     zoho_cred_encrypted: Optional[str] = Form(None),
-=======
-    file_documents: Optional[str] = Form(None),
-    # Zoho credentials
-    zoho_cred_encrypted: Optional[str] = Form(None),
-    zoho_client_id: Optional[str] = None,
-    zoho_client_secret: Optional[str] = None,
-    zoho_refresh_token: Optional[str] = None,
-    zoho_owner_name: Optional[str] = Form(None),
->>>>>>> 91c25709
     zoho_region: Optional[str] = Form('IN'),
 ):
     """
@@ -681,7 +447,6 @@
         # Validation
         if not company_name:
             raise HTTPException(status_code=400, detail="'company_name' is required")
-<<<<<<< HEAD
             
         print("\n" + "=" * 60)
         print(f"🚀 DATA INGESTION PIPELINE: {company_name.upper()}")
@@ -711,34 +476,6 @@
             print("\n📥 PHASE 1: ZOHO DATA EXTRACTION")
             print("-" * 60)
 
-=======
-        
-        # Extract Zoho credentials (either from base64 or direct fields)
-        if zoho_cred_encrypted and zoho_cred_encrypted.strip():
-            # Decode base64 credentials
-            decoded_creds = decode_zoho_credentials(zoho_cred_encrypted)
-            zoho_client_id = decoded_creds.get('zoho_client_id')
-            zoho_client_secret = decoded_creds.get('zoho_client_secret')
-            zoho_refresh_token = decoded_creds.get('zoho_refresh_token')
-        
-        # Check if at least one data source is provided (also check for empty strings)
-        has_zoho = all([
-            zoho_client_id and zoho_client_id.strip(),
-            zoho_client_secret and zoho_client_secret.strip(),
-            zoho_refresh_token and zoho_refresh_token.strip(),
-            zoho_owner_name and zoho_owner_name.strip()
-        ]) 
-        
-        # Setup directory
-        base_directory = "data"
-        company_directory = os.path.join(base_directory, company_name)
-        os.makedirs(company_directory, exist_ok=True)
-        
-        logger.info(f"📁 Company directory: {company_directory}")
-        
-        # STEP 1: Fetch Zoho data first (if credentials provided)
-        if has_zoho:
->>>>>>> 91c25709
             try:
                 decoded_creds = decode_zoho_credentials(zoho_cred_encrypted)
                 zoho_client_id = decoded_creds.get("zoho_client_id")
@@ -758,12 +495,7 @@
                         status_code=400, detail="Incomplete Zoho credentials"
                     )
                 
-<<<<<<< HEAD
                 zoho_exporter = ZohoCreatorBulkExporter(
-=======
-                # NEW
-                zoho_exporter = ZohoCreatorExporter(
->>>>>>> 91c25709
                     client_id=zoho_client_id,
                     client_secret=zoho_client_secret,
                     refresh_token=zoho_refresh_token,
@@ -771,7 +503,6 @@
                     output_dir=company_directory,
                     zoho_region=zoho_region or "IN",
                 )
-<<<<<<< HEAD
 
                 zoho_stats = zoho_exporter.export_all_data()
                 zoho_files = [
@@ -790,26 +521,6 @@
         # base_directory = "data"
         # company_directory = os.path.join(base_directory, company_name)
         # os.makedirs(company_directory, exist_ok=True)
-=======
-                zoho_stats = zoho_exporter.export_all_data()
-                zoho_files = [os.path.basename(f) for f in zoho_stats['json_file_paths']]
-                
-                if zoho_stats['errors']:
-                    logger.warning(f"âš ï¸ Zoho export had {len(zoho_stats['errors'])} errors")
-                    for error in zoho_stats['errors'][:5]:  # Show first 5 errors
-                        logger.warning(f"  - {error}")
-                    if len(zoho_stats['errors']) > 5:
-                        logger.warning(f"  ... and {len(zoho_stats['errors']) - 5} more errors")
-                
-                logger.info(f"âœ… Zoho data saved: {len(zoho_files)} JSON files with {zoho_stats['total_records']:,} total records")
-                
-            except Exception as zoho_error:
-                logger.error(f"âŒ Zoho export failed: {zoho_error}")
-                raise HTTPException(
-                    status_code=500,
-                    detail=f"Zoho data export failed: {str(zoho_error)}"
-                ) 
->>>>>>> 91c25709
         
         # logger.info(f"Company directory: {company_directory}")
 
@@ -821,41 +532,12 @@
             logger.info("=" * 70)
             logger.info(f"STEP 2A: Downloading {len(s3_file_keys_list)} files from S3")
             logger.info("=" * 70)
-<<<<<<< HEAD
             
             downloaded_s3_files = download_all_files_from_s3(
                 file_list=s3_file_keys_list, 
                 company_name=company_name
             )
             logger.info(f"âœ… Downloaded {len(downloaded_s3_files)} files from S3")
-=======
-
-            files = json.loads(file_documents) if file_documents else []
-
-            if not isinstance(files, list):
-                return JSONResponse(
-                    content={"error": "file_documents must be a JSON list of file paths"},
-                    status_code=400,
-                )
-
-            file_list = download_all_files_from_s3(files, company_name)
-
-            saved_files = []
-            for i, file_path in enumerate(file_list, 1):
-                filename = os.path.basename(file_path)
-                destination_path = os.path.join(company_directory, filename)
-
-                # ✅ Copy file instead of reading (since it's already downloaded locally)
-                with open(file_path, "rb") as src, open(destination_path, "wb") as dst:
-                    dst.write(src.read())
-
-                saved_files.append(destination_path)
-                print(f"{i}. Saved: {destination_path}")
-                
-                # Progress indicator
-                percentage = (i / len(file_list)) * 100
-                logger.info(f"   [{percentage:.0f}%] ✓ {filename}")
->>>>>>> 91c25709
             
         # Combine all file paths
         all_saved_files = downloaded_s3_files

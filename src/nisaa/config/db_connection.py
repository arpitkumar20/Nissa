import os
import logging
from typing import Optional
from contextlib import contextmanager

import psycopg2
from psycopg2 import pool, extras
from psycopg2.pool import ThreadedConnectionPool
from dotenv import load_dotenv

load_dotenv()

logger = logging.getLogger(__name__)

DATABASE_HOST = os.getenv("DATABASE_HOST")
DATABASE_PORT = os.getenv("DATABASE_PORT")
DATABASE_USER = os.getenv("DATABASE_USER")
DATABASE_PASS = os.getenv("DATABASE_PASS")
DB_NAME = os.getenv("DB_NAME")

CONN_STRING = (
    f"dbname='{DB_NAME}' "
    f"user='{DATABASE_USER}' "
    f"password='{DATABASE_PASS}' "
    f"host='{DATABASE_HOST}' "
    f"port='{DATABASE_PORT}'"
)

DB_URI = f"postgresql://{DATABASE_USER}:{DATABASE_PASS}@{DATABASE_HOST}:{DATABASE_PORT}/{DB_NAME}"

if not all([DATABASE_HOST, DATABASE_PORT, DATABASE_USER, DATABASE_PASS, DB_NAME]):
    raise ValueError("One or more database environment variables are not set")

# Optimized connection pool with better settings
_pg_pool: Optional[pool.ThreadedConnectionPool] = None


def get_pool() -> pool.ThreadedConnectionPool:
    """
    Get or create optimized PostgreSQL connection pool
    """
    global _pg_pool
    if _pg_pool is None:
        _pg_pool = pool.ThreadedConnectionPool(
            minconn=2,  # Increased from 1
            maxconn=30,  # Increased from 20
            dsn=DB_URI,
            # Connection optimization
            options="-c statement_timeout=30000",  # 30s timeout
            keepalives=1,
            keepalives_idle=30,
            keepalives_interval=10,
            keepalives_count=5,
        )
        logger.info("PostgreSQL connection pool created")
    return _pg_pool


def get_connection():
    """
    Get a direct PostgreSQL connection with optimizations
    """
    try:
        conn = psycopg2.connect(
            dsn=CONN_STRING,
            options="-c statement_timeout=30000",
            keepalives=1,
            keepalives_idle=30,
        )
        return conn
    except Exception as e:
        logger.error(f"Failed to establish database connection: {e}")
        raise ConnectionError(f"Unable to connect to database: {e}")


@contextmanager
def get_pooled_connection():
    """
    Context manager for pooled connections with auto-commit
    """
    pool_instance = get_pool()
    conn = None
    try:
        conn = pool_instance.getconn()
        conn.autocommit = False
        yield conn
        conn.commit()
    except Exception as e:
        if conn:
            conn.rollback()
        logger.error(f"Database operation failed: {e}")
        raise
    finally:
        if conn:
            pool_instance.putconn(conn)


@contextmanager
def get_dict_cursor(use_pool: bool = True):
    """
    Context manager for RealDictCursor with auto-commit
    """
    if use_pool:
        with get_pooled_connection() as conn:
            with conn.cursor(cursor_factory=extras.RealDictCursor) as cur:
                yield cur
    else:
        conn = None
        try:
            conn = get_connection()
            conn.autocommit = False
            with conn.cursor(cursor_factory=extras.RealDictCursor) as cur:
                yield cur
                conn.commit()
        except Exception as e:
            if conn:
                conn.rollback()
            raise
        finally:
            if conn:
                conn.close()


def close_pool():
    """
    Close all connections in the pool
    """
    global _pg_pool
    if _pg_pool:
        _pg_pool.closeall()
        _pg_pool = None
        logger.info("PostgreSQL connection pool closed")
<<<<<<< HEAD


connection_pool=None

def initialize_db_pool() -> pool.SimpleConnectionPool:
    """
    Get or create the PostgreSQL connection pool.

    Returns:
        SimpleConnectionPool: The connection pool instance
    """
    global connection_pool
    if connection_pool is None:
        try:
            connection_pool=ThreadedConnectionPool(
                minconn=5,
                maxconn=20,
                dsn=DB_URI
               )
            logger.info("Postgres Connection Pool created.")
        except psycopg2.Error as e:
            logger.info(f"error creating connection pool {e}")
            raise
@contextmanager
def global_pooled_connection():
    if connection_pool is None:
        raise RuntimeError("Connection pool is not initialized.")
    conn=None
    try:
        conn=connection_pool.getconn()   
        yield conn
        conn.commit()
    except Exception as e:
        if conn:
            conn.rollback()
        print(f"Database transaction error: {e}")
        raise
    finally:
        if conn:
            connection_pool.putconn(conn)        
=======
>>>>>>> b0104ad2
<|MERGE_RESOLUTION|>--- conflicted
+++ resolved
@@ -130,46 +130,3 @@
         _pg_pool.closeall()
         _pg_pool = None
         logger.info("PostgreSQL connection pool closed")
-<<<<<<< HEAD
-
-
-connection_pool=None
-
-def initialize_db_pool() -> pool.SimpleConnectionPool:
-    """
-    Get or create the PostgreSQL connection pool.
-
-    Returns:
-        SimpleConnectionPool: The connection pool instance
-    """
-    global connection_pool
-    if connection_pool is None:
-        try:
-            connection_pool=ThreadedConnectionPool(
-                minconn=5,
-                maxconn=20,
-                dsn=DB_URI
-               )
-            logger.info("Postgres Connection Pool created.")
-        except psycopg2.Error as e:
-            logger.info(f"error creating connection pool {e}")
-            raise
-@contextmanager
-def global_pooled_connection():
-    if connection_pool is None:
-        raise RuntimeError("Connection pool is not initialized.")
-    conn=None
-    try:
-        conn=connection_pool.getconn()   
-        yield conn
-        conn.commit()
-    except Exception as e:
-        if conn:
-            conn.rollback()
-        print(f"Database transaction error: {e}")
-        raise
-    finally:
-        if conn:
-            connection_pool.putconn(conn)        
-=======
->>>>>>> b0104ad2
